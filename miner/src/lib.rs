--- conflicted
+++ resolved
@@ -21,10 +21,7 @@
 
 extern crate ansi_term;
 extern crate common_types as types;
-<<<<<<< HEAD
-=======
 extern crate ethabi;
->>>>>>> c060d958
 extern crate ethcore_transaction as transaction;
 extern crate ethereum_types;
 extern crate futures;
@@ -38,6 +35,8 @@
 extern crate transient_hashmap;
 
 #[macro_use]
+extern crate error_chain;
+#[macro_use]
 extern crate ethabi_derive;
 #[macro_use]
 extern crate ethabi_contract;
@@ -45,12 +44,7 @@
 extern crate ethkey;
 #[macro_use]
 extern crate log;
-<<<<<<< HEAD
-#[macro_use]
-extern crate error_chain;
 
-=======
->>>>>>> c060d958
 #[cfg(test)]
 extern crate rustc_hex;
 
